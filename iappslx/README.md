--- conflicted
+++ resolved
@@ -36,7 +36,6 @@
 The package can be installed on a BIG-IP using the usual mechanisms for installing iApp LX packages.
 There is also an `install-rpm` script provided in `../scripts` that installs the latest RPM found in `dist` to a target BIG-IP via the REST API.
 
-<<<<<<< HEAD
 ## Logging
 
 All log messages should contain the worker name (TemplateWorker) for easier filtering.
@@ -52,11 +51,10 @@
 
 All requests and responses are logged at a `fine` log level by default.
 Any response that contains an error status code (>=400) will default to an `error`.
-=======
+
 ## Documentation
 
 For more information about FAST, see [FAST Documentation](https://clouddocs.f5.com/products/extensions/f5-appsvcs-templates/latest/)
->>>>>>> d8df52ea
 
 ## License
 
